--- conflicted
+++ resolved
@@ -17,13 +17,8 @@
                                 DERIBIT, DYDX, EXX, FTX, FTX_US, GATEIO, GEMINI, HITBTC, HUOBI, HUOBI_DM, HUOBI_SWAP,
                                 KRAKEN, KRAKEN_FUTURES, KUCOIN, OKCOIN, OKEX, POLONIEX, PROBIT, UPBIT)
 from cryptofeed.defines import (FILL_OR_KILL, IMMEDIATE_OR_CANCEL, LIMIT, MAKER_OR_CANCEL, MARKET, UNSUPPORTED)
-<<<<<<< HEAD
-from cryptofeed.defines import (BALANCES, FUNDING, FUTURES_INDEX, L2_BOOK, L3_BOOK, LIQUIDATIONS, OPEN_INTEREST,
+from cryptofeed.defines import (BALANCES, TRANSACTIONS, FUNDING, FUTURES_INDEX, L2_BOOK, L3_BOOK, LIQUIDATIONS, OPEN_INTEREST,
                                 TICKER, TRADES, ORDER_INFO)
-=======
-from cryptofeed.defines import (ACC_BALANCES, ACC_TRANSACTIONS, FUNDING, FUTURES_INDEX, L1_BOOK, L2_BOOK, L3_BOOK, LIQUIDATIONS, OPEN_INTEREST,
-                                TICKER, TRADES, ORDER_INFO, USER_DATA, USER_FILLS, LAST_PRICE)
->>>>>>> d4d89188
 from cryptofeed.exceptions import UnsupportedDataFeed, UnsupportedTradingOption
 
 
@@ -259,7 +254,7 @@
         BITTREX: 'candle_{}_{}',
         PHEMEX: 'kline.subscribe'
     },
-    ACC_TRANSACTIONS: {
+    TRANSACTIONS: {
         BEQUANT: 'subscribeTransactions',
         BITCOINCOM: 'subscribeTransactions',
         HITBTC: 'subscribeTransactions',
@@ -341,37 +336,4 @@
     ret = _exchange_options[option][exchange]
     if ret == UNSUPPORTED:
         raise UnsupportedTradingOption
-<<<<<<< HEAD
-    return ret
-=======
-    return ret
-
-
-def feed_to_exchange(exchange, feed, silent=False):
-    def raise_error():
-        exception = UnsupportedDataFeed(f"{feed} is not currently supported on {exchange}")
-        if not silent:
-            LOG.error("Error: %r", exception)
-        raise exception
-
-    try:
-        ret = _feed_to_exchange_map[feed][exchange]
-    except KeyError:
-        raise_error()
-
-    if ret == UNSUPPORTED:
-        raise_error()
-    return ret
-
-
-def normalize_channel(exchange: str, feed: str) -> str:
-    for chan, entries in _feed_to_exchange_map.items():
-        if exchange in entries:
-            if entries[exchange] == feed:
-                return chan
-    raise ValueError('Unable to normalize channel %s', feed)
-
-
-def is_authenticated_channel(channel: str) -> bool:
-    return channel in (ORDER_INFO, USER_FILLS, ACC_TRANSACTIONS, ACC_BALANCES, USER_DATA)
->>>>>>> d4d89188
+    return ret